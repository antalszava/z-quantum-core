--- conflicted
+++ resolved
@@ -228,21 +228,40 @@
           - name: extended-circuit
             path: /app/extended_circuit.json
 
-<<<<<<< HEAD
-
+    # Combine circuits in a circuitset to create a composite circuit
+    - name: concatenate-circuits
+      parent: generic-task
+      inputs:
+        parameters:
+          - name: command
+            value: python3 main_script.py
+        artifacts:
+          - name: circuit-set
+            path: /app/circuit_set.json
+          - name: main-script
+            path: /app/main_script.py
+            raw:
+              data: |
+                from zquantum.core.circuit import load_circuit_set, save_circuit, Circuit
+                circuit_set  = load_circuit_set('circuit_set.json')
+                result_circuit = Circuit()
+                for circuit in circuit_set:
+                  result_circuit += circuit
+                save_circuit(result_circuit, 'circuit.json')
+      outputs:
+        artifacts:
+          - name: circuit
+            path: /app/circuit.json
+            
+            
     # Create circuit set from 4 circuit artifacts
     - name: create-circuit-set-from-circuit-artifacts
-=======
-    # Combine circuits in a circuitset to create a composite circuit
-    - name: concatenate-circuits
->>>>>>> fd235426
-      parent: generic-task
-      inputs:
-        parameters:
-          - name: command
-            value: python3 main_script.py
-        artifacts:
-<<<<<<< HEAD
+      parent: generic-task
+      inputs:
+        parameters:
+          - name: command
+            value: python3 main_script.py
+        artifacts:
           - name: circuit-1
             path: /app/circuit1.json
           - name: circuit-2
@@ -279,18 +298,13 @@
             optional: true
           - name: circuit
             path: /app/circuit.json
-=======
-          - name: circuit-set
-            path: /app/circuit_set.json
->>>>>>> fd235426
-          - name: main-script
-            path: /app/main_script.py
-            raw:
-              data: |
-<<<<<<< HEAD
-                import os
+          - name: main-script
+            path: /app/main_script.py
+            raw:
+              data: |
+              import os
                 from zquantum.core.circuit import load_circuit_set, load_circuit, save_circuit_set
-
+                
                 if os.path.exists('circuit_set_input.json'):
                   circuit_set = load_circuit_set('circuit_set_input.json')
                 else:
@@ -301,16 +315,4 @@
       outputs:
         artifacts:
           - name: circuit-set
-            path: /app/circuit_set.json
-=======
-                from zquantum.core.circuit import load_circuit_set, save_circuit, Circuit
-                circuit_set  = load_circuit_set('circuit_set.json')
-                result_circuit = Circuit()
-                for circuit in circuit_set:
-                  result_circuit += circuit
-                save_circuit(result_circuit, 'circuit.json')
-      outputs:
-        artifacts:
-          - name: circuit
-            path: /app/circuit.json
->>>>>>> fd235426
+            path: /app/circuit_set.json