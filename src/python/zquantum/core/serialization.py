"""Serialization module."""
import json
from operator import attrgetter
from typing import Any, Iterator
import numpy as np
from .bitstring_distribution import BitstringDistribution
<<<<<<< HEAD

from .utils import convert_array_to_dict, ValueEstimate
=======
from .utils import convert_array_to_dict, ValueEstimate, SCHEMA_VERSION
>>>>>>> 989c141e


def preprocess(tree):
    """This inflates namedtuples into dictionaries, otherwise they would be serialized as lists.

    KJ: I found initial version of this code a while ago in a related SO question:
    https://stackoverflow.com/questions/43913256/understanding-subclassing-of-jsonencoder
    """
    if isinstance(tree, dict):
        return {k: preprocess(v) for k, v in tree.items()}
    elif isinstance(tree, tuple) and hasattr(tree, "_asdict"):
        return preprocess(tree._asdict())
    elif isinstance(tree, ValueEstimate):
        return tree.to_dict()
    elif isinstance(tree, (list, tuple)):
        return list(map(preprocess, tree))
    return tree


class ZapataEncoder(json.JSONEncoder):
    ENCODERS_TABLE = {
        np.ndarray: convert_array_to_dict,
        ValueEstimate: ValueEstimate.to_dict,
<<<<<<< HEAD
        BitstringDistribution: attrgetter("distribution_dict")
=======
        BitstringDistribution: attrgetter("distribution_dict"),
>>>>>>> 989c141e
    }

    def default(self, o: Any):
        if type(o) in self.ENCODERS_TABLE:
            return self.ENCODERS_TABLE[type(o)](o)
        return o

    def encode(self, o: Any):
        return super().encode(preprocess(o))

    def iterencode(self, o: Any, _one_shot: bool = ...) -> Iterator[str]:
        return super().iterencode(preprocess(o))


def save_optimization_results(optimization_results, filename):
    optimization_results["schema"] = SCHEMA_VERSION + "-optimization_result"
    with open(filename, "wt") as target_file:
        json.dump(optimization_results, target_file, cls=ZapataEncoder)<|MERGE_RESOLUTION|>--- conflicted
+++ resolved
@@ -4,12 +4,7 @@
 from typing import Any, Iterator
 import numpy as np
 from .bitstring_distribution import BitstringDistribution
-<<<<<<< HEAD
-
-from .utils import convert_array_to_dict, ValueEstimate
-=======
 from .utils import convert_array_to_dict, ValueEstimate, SCHEMA_VERSION
->>>>>>> 989c141e
 
 
 def preprocess(tree):
@@ -33,11 +28,7 @@
     ENCODERS_TABLE = {
         np.ndarray: convert_array_to_dict,
         ValueEstimate: ValueEstimate.to_dict,
-<<<<<<< HEAD
-        BitstringDistribution: attrgetter("distribution_dict")
-=======
         BitstringDistribution: attrgetter("distribution_dict"),
->>>>>>> 989c141e
     }
 
     def default(self, o: Any):
