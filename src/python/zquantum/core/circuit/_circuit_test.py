import unittest
import numpy as np
import random
from textwrap import dedent
import pyquil
import cirq
import qiskit
import os
import sympy

from pyquil import Program
from pyquil.gates import *
from pyquil.gates import QUANTUM_GATES
from math import pi, sin, cos

from qiskit.aqua.circuits.gates import mcu1, mcry

<<<<<<< HEAD
from qiskit import QuantumCircuit, QuantumRegister, ClassicalRegister
=======
from . import load_circuit, save_circuit, Circuit, Gate, Qubit, pyquil2cirq, cirq2pyquil,\
        MCTGate, PhaseOracle, MCRY

>>>>>>> a65868b0
from ..utils import compare_unitary, is_identity, is_unitary, RNDSEED
from ..testing import create_random_circuit
from qiskit.quantum_info import Operator
import numpy.linalg as linalg


class TestCircuit(unittest.TestCase):
    def test_circuit_eq(self):
        """Test equality operation between Circuit objects.
        """

        qubits = [Qubit(i) for i in range(0, 3)]
        gate_H0 = Gate("H", [qubits[0]])
        gate_CNOT01 = Gate("CNOT", [qubits[0], qubits[1]])
        gate_T2 = Gate("T", [qubits[2]])
        gate_CZ12 = Gate("CZ", [qubits[1], qubits[2]])

        circ1 = Circuit("circ1")
        circ1.qubits = qubits
        circ1.gates = [gate_H0, gate_CNOT01, gate_T2]

        circ2 = Circuit("circ2")
        circ2.qubits = qubits
        circ2.gates = [gate_H0, gate_CNOT01, gate_CZ12]

        circ3 = Circuit("circ3")
        circ3.qubits = qubits
        circ3.gates = [gate_H0, gate_CNOT01, gate_T2]

        self.assertEqual(circ1 == circ2, False)
        self.assertEqual(circ1 == circ3, True)

    def test_circuit_eq_with_symbolic_params(self):
        """Test equality operation between Circuit objects when some of the parameters are symbolical.
        """

        # Given
        qubits = [Qubit(i) for i in range(0, 3)]
        theta_1 = sympy.Symbol("theta_1")
        theta_2 = sympy.Symbol("theta_2")

        gate_RX_1 = Gate("Rx", params=[theta_1], qubits=[qubits[0]])
        gate_RX_2 = Gate("Rx", params=[theta_2], qubits=[qubits[0]])

        circ1 = Circuit("circ1")
        circ1.qubits = qubits
        circ1.gates = [gate_RX_1]

        circ2 = Circuit("circ2")
        circ2.qubits = qubits
        circ2.gates = [gate_RX_2]

        circ3 = Circuit("circ3")
        circ3.qubits = qubits
        circ3.gates = [gate_RX_1]

        self.assertEqual(circ1 == circ2, False)
        self.assertEqual(circ1 == circ3, True)

    def test_circuit_add(self):
        """Test addition operation between Circuit objects.
        """

        qubits = [Qubit(i) for i in range(0, 3)]
        gate_H0 = Gate("H", [qubits[0]])
        gate_CNOT01 = Gate("CNOT", [qubits[0], qubits[1]])
        gate_T2 = Gate("T", [qubits[2]])
        gate_CZ12 = Gate("CZ", [qubits[1], qubits[2]])

        circ1 = Circuit("circ1")
        circ1.qubits = qubits
        circ1.gates = [gate_H0, gate_CNOT01]

        circ2 = Circuit("circ2")
        circ2.qubits = qubits
        circ2.gates = [gate_T2, gate_CZ12]

        circ3 = Circuit("circ3")
        circ3.qubits = qubits
        circ3.gates = [gate_H0, gate_CNOT01, gate_T2, gate_CZ12]

        self.assertEqual(circ1 + circ2, circ3)

    def test_circuit_init(self):
        pyquil_prog = pyquil.quil.Program().inst(
            pyquil.gates.X(0),
            pyquil.gates.T(1),
            pyquil.gates.CNOT(0, 1),
            pyquil.gates.SWAP(0, 1),
            pyquil.gates.CZ(1, 0),
        )

        qubits = [cirq.LineQubit(i) for i in pyquil_prog.get_qubits()]

        gates = [
            cirq.X(qubits[0]),
            cirq.T(qubits[1]),
            cirq.CNOT(qubits[0], qubits[1]),
            cirq.SWAP(qubits[0], qubits[1]),
            cirq.CZ(qubits[1], qubits[0]),
        ]

        cirq_circuit = cirq.Circuit()
        cirq_circuit.append(gates, strategy=cirq.circuits.InsertStrategy.EARLIEST)

        circuit_from_cirq = Circuit(cirq_circuit)
        circuit_from_pyquil = Circuit(pyquil_prog)

        self.assertEqual(circuit_from_cirq, circuit_from_pyquil)

    def test_circuit_symbolic_params(self):
        # Given
        qubits = [Qubit(i) for i in range(0, 3)]
        theta_1 = sympy.Symbol("theta_1")
        theta_2 = sympy.Symbol("theta_2")

        gate_1 = Gate("Rx", params=[theta_1], qubits=[qubits[0]])
        gate_2 = Gate("Ry", params=[theta_2], qubits=[qubits[0]])
        gate_3 = Gate("Rz", params=[0.5 * theta_1 - 2 * theta_2], qubits=[qubits[0]])
        gate_4 = Gate("Rx", params=[0.3], qubits=[qubits[0]])

        target_symbolic_params_1 = set([theta_1, theta_2])
        target_symbolic_params_2 = set()

        circ_1 = Circuit("circ1")
        circ_1.qubits = qubits
        circ_1.gates = [gate_1, gate_2, gate_3, gate_4]

        circ_2 = Circuit("circ2")
        circ_2.qubits = qubits
        circ_2.gates = [gate_4]

        # When
        symbolic_params_1 = circ_1.symbolic_params
        symbolic_params_2 = circ_2.symbolic_params

        # Then
        self.assertEqual(symbolic_params_1, target_symbolic_params_1)
        self.assertEqual(symbolic_params_2, target_symbolic_params_2)

    def test_circuit_evaluate_with_all_params_specified(self):
        # Given
        theta_1 = sympy.Symbol("theta_1")
        theta_2 = sympy.Symbol("theta_2")
        value_1 = 0.5
        value_2 = 0.6
        symbols_map = [(theta_1, value_1), (theta_2, value_2)]
        circuit = Circuit(
            Program().inst(
                RX(2 * theta_1 + theta_2, 0), RY(theta_1, 0), RZ(theta_2, 0), RZ(0.4, 0)
            )
        )
        target_circuit = Circuit(
            Program().inst(
                RX(2 * value_1 + value_2, 0), RY(value_1, 0), RZ(value_2, 0), RZ(0.4, 0)
            )
        )

        # When
        evaluated_circuit = circuit.evaluate(symbols_map)

        # Then
        self.assertEqual(evaluated_circuit, target_circuit)

    def test_circuit_evaluate_with_too_many_params_specified(self):
        # Given
        theta_1 = sympy.Symbol("theta_1")
        theta_2 = sympy.Symbol("theta_2")
        theta_3 = sympy.Symbol("theta_3")
        value_1 = 0.5
        value_2 = 0.6
        value_3 = 0.7
        symbols_map = [(theta_1, value_1), (theta_2, value_2), (theta_3, value_3)]
        circuit = Circuit(
            Program().inst(
                RX(2 * theta_1 + theta_2, 0), RY(theta_1, 0), RZ(theta_2, 0), RZ(0.4, 0)
            )
        )
        target_circuit = Circuit(
            Program().inst(
                RX(2 * value_1 + value_2, 0), RY(value_1, 0), RZ(value_2, 0), RZ(0.4, 0)
            )
        )

        # When/Then
        with self.assertWarns(Warning):
            evaluated_circuit = circuit.evaluate(symbols_map)

        self.assertEqual(evaluated_circuit, target_circuit)

    def test_circuit_evaluate_with_some_params_specified(self):
        # Given
        theta_1 = sympy.Symbol("theta_1")
        theta_2 = sympy.Symbol("theta_2")
        value_1 = 0.5
        value_2 = 0.6
        symbols_map = [(theta_1, value_1)]
        circuit = Circuit(
            Program().inst(
                RX(2 * theta_1 + theta_2, 0), RY(theta_1, 0), RZ(theta_2, 0), RZ(0.4, 0)
            )
        )
        target_circuit = Circuit(
            Program().inst(
                RX(2 * value_1 + theta_2, 0), RY(value_1, 0), RZ(theta_2, 0), RZ(0.4, 0)
            )
        )

        # When
        evaluated_circuit = circuit.evaluate(symbols_map)

        # Then
        self.assertEqual(evaluated_circuit, target_circuit)

    def test_circuit_evaluate_with_wrong_params(self):
        # Given
        theta_1 = sympy.Symbol("theta_1")
        theta_2 = sympy.Symbol("theta_2")
        value_1 = 0.5
        value_2 = 0.6
        symbols_map = [(theta_2, value_2)]
        circuit = Circuit(
            Program().inst(RX(2 * theta_1, 0), RY(theta_1, 0), RZ(0.4, 0))
        )
        target_circuit = Circuit(
            Program().inst(RX(2 * theta_1, 0), RY(theta_1, 0), RZ(0.4, 0))
        )

        # When
        evaluated_circuit = circuit.evaluate(symbols_map)

        # Then
        self.assertEqual(evaluated_circuit, target_circuit)

    def test_circuit_io(self):
        circuit = Circuit(Program().inst(X(0), Y(1), Z(0)))
        save_circuit(circuit, "circuit.json")
        loaded_circuit = load_circuit("circuit.json")
        self.assertTrue(circuit == loaded_circuit)
        os.remove("circuit.json")

    def test_circuit_io_with_symbolic_params(self):
        # Given
        theta_1 = sympy.Symbol("theta_1")
        circuit = Circuit(Program().inst(RX(theta_1, 0), Y(1), Z(0)))
        # When
        save_circuit(circuit, "circuit.json")
        loaded_circuit = load_circuit("circuit.json")
        # Then
        self.assertTrue(circuit == loaded_circuit)
        os.remove("circuit.json")

    def test_zxz_cirq(self):
        """Test the special gate ZXZ (from cirq PhasedXPowGate)
        """

        random.seed(RNDSEED)
        beta = random.uniform(-1, 1)
        gamma = random.uniform(-1, 1)
        cirq_gate = cirq.PhasedXPowGate(phase_exponent=beta, exponent=gamma)
        cirq_circuit = cirq.Circuit()
        q = cirq.LineQubit(0)
        cirq_circuit.append(
            [cirq_gate(q)], strategy=cirq.circuits.InsertStrategy.EARLIEST
        )
        circuit2 = Circuit(cirq_circuit)
        circuit3 = circuit2.to_cirq()

        U1 = Circuit(cirq2pyquil(cirq_circuit)).to_unitary()
        U2 = Circuit(cirq2pyquil(circuit3)).to_unitary()
        u = np.array(
            [
                [
                    cos(gamma * pi / 2),
                    -sin(beta * pi) * sin(gamma * pi / 2)
                    - 1j * cos(beta * pi) * sin(gamma * pi / 2),
                ],
                [
                    sin(beta * pi) * sin(gamma * pi / 2)
                    - 1j * cos(beta * pi) * sin(gamma * pi / 2),
                    cos(gamma * pi / 2),
                ],
            ]
        )

        if compare_unitary(U1, U2) == False:
            print(cirq2pyquil(cirq_circuit))
            print(cirq2pyquil(circuit3))
        if compare_unitary(u, U1) == False:
            print(u)
            print(U1)
        self.assertTrue(compare_unitary(U1, U2, tol=1e-10))
        self.assertTrue(compare_unitary(u, U1, tol=1e-10))

    def test_zxz_pyquil(self):
        """Test the special gate ZXZ (from cirq PhasedXPowGate) for pyquil
        """

        # random.seed(RNDSEED)
        beta = random.uniform(-1, 1)  # rotation angles (in multiples of pi)
        gamma = random.uniform(-1, 1)  # rotation angles (in multiples of pi)
        circ1 = pyquil.quil.Program(
            RZ(-beta * pi, 0), RX(gamma * pi, 0), RZ(beta * pi, 0)
        )

        cirq_gate = cirq.PhasedXPowGate(phase_exponent=beta, exponent=gamma)
        cirq_circuit = cirq.Circuit()
        q = cirq.LineQubit(0)
        cirq_circuit.append(
            [cirq_gate(q)], strategy=cirq.circuits.InsertStrategy.EARLIEST
        )
        z_circuit = Circuit(cirq_circuit)
        circ2 = z_circuit.to_pyquil()

        # desired unitary
        u = np.array(
            [
                [
                    cos(gamma * pi / 2),
                    -sin(beta * pi) * sin(gamma * pi / 2)
                    - 1j * cos(beta * pi) * sin(gamma * pi / 2),
                ],
                [
                    sin(beta * pi) * sin(gamma * pi / 2)
                    - 1j * cos(beta * pi) * sin(gamma * pi / 2),
                    cos(gamma * pi / 2),
                ],
            ]
        )

        u1 = Circuit(circ1).to_unitary()
        u2 = Circuit(circ2).to_unitary()
        u3 = cirq_gate._unitary_()
        if compare_unitary(u1, u2, tol=1e-10) == False:
            print("u1={}".format(u1))
            print("u2={}".format(u2))
        if compare_unitary(u2, u3, tol=1e-10) == False:
            print("u2={}".format(u2))
            print("u3={}".format(u3))
        if compare_unitary(u3, u, tol=1e-10) == False:
            print("u2={}".format(u2))
            print("u3={}".format(u3))
        self.assertTrue(compare_unitary(u1, u2, tol=1e-10))
        self.assertTrue(compare_unitary(u2, u3, tol=1e-10))
        self.assertTrue(compare_unitary(u3, u, tol=1e-10))

    def test_zxz_qiskit(self):
        """Test the special gate ZXZ (from cirq PhasedXPowGate) for qiskit
        """

        # random.seed(RNDSEED)
        beta = random.uniform(-1, 1)  # rotation angles (in multiples of pi)
        gamma = random.uniform(-1, 1)  # rotation angles (in multiples of pi)

        qubits = qiskit.QuantumRegister(1)
        circ = qiskit.QuantumCircuit(qubits)
        circ.rz(-beta * pi, qubits[0])
        circ.rx(gamma * pi, qubits[0])
        circ.rz(beta * pi, qubits[0])
        z_circuit = Circuit(circ)
        u1 = z_circuit.to_unitary()

        circ2 = cirq.PhasedXPowGate(phase_exponent=beta, exponent=gamma)
        u2 = circ2._unitary_()
        self.assertTrue(compare_unitary(u1, u2, tol=1e-10))

    def test_rh_cirq(self):
        """Test the special RH (from cirq HPowGate) for cirq
        """

        # random.seed(RNDSEED)
        beta = random.uniform(-1, 1)
        cirq_gate = cirq.HPowGate(exponent=beta)
        cirq_circuit = cirq.Circuit()
        q = cirq.LineQubit(0)
        cirq_circuit.append(
            [cirq_gate(q)], strategy=cirq.circuits.InsertStrategy.EARLIEST
        )
        circuit2 = Circuit(cirq_circuit)
        circuit3 = circuit2.to_cirq()

        # desired operator
        elem00 = cos(beta * pi / 2) - 1j * 1 / np.sqrt(2) * sin(beta * pi / 2)
        elem01 = -1j * 1 / np.sqrt(2) * sin(beta * pi / 2)
        elem10 = -1j * 1 / np.sqrt(2) * sin(beta * pi / 2)
        elem11 = cos(beta * pi / 2) + 1j * 1 / np.sqrt(2) * sin(beta * pi / 2)
        u = np.array([[elem00, elem01], [elem10, elem11]])

        U1 = Circuit(cirq2pyquil(cirq_circuit)).to_unitary()
        U2 = Circuit(cirq2pyquil(circuit3)).to_unitary()

        if compare_unitary(U1, U2, tol=1e-10) == False:
            print(cirq2pyquil(cirq_circuit))
            print(cirq2pyquil(circuit3))
        self.assertTrue(compare_unitary(U1, U2, tol=1e-10), True)
        self.assertTrue(compare_unitary(u, U1, tol=1e-10), True)

    def test_rh_pyquil(self):
        """Test the special RH (from cirq HPowGate) for pyquil
        """

        # random.seed(RNDSEED)
        beta = random.uniform(-1, 1)  # rotation angles (in multiples of pi)
        circ1 = pyquil.quil.Program(RY(-pi / 4, 0), RZ(beta * pi, 0), RY(pi / 4, 0))

        cirq_gate = cirq.HPowGate(exponent=beta)
        cirq_circuit = cirq.Circuit()
        q = cirq.LineQubit(0)
        cirq_circuit.append(
            [cirq_gate(q)], strategy=cirq.circuits.InsertStrategy.EARLIEST
        )
        z_circuit = Circuit(cirq_circuit)
        circ2 = z_circuit.to_pyquil()

        u1 = Circuit(circ1).to_unitary()
        u2 = Circuit(circ2).to_unitary()
        u3 = cirq_gate._unitary_()

        # desired operator
        elem00 = cos(beta * pi / 2) - 1j * 1 / np.sqrt(2) * sin(beta * pi / 2)
        elem01 = -1j * 1 / np.sqrt(2) * sin(beta * pi / 2)
        elem10 = -1j * 1 / np.sqrt(2) * sin(beta * pi / 2)
        elem11 = cos(beta * pi / 2) + 1j * 1 / np.sqrt(2) * sin(beta * pi / 2)
        u = np.array([[elem00, elem01], [elem10, elem11]])

        self.assertTrue(compare_unitary(u1, u2, tol=1e-10))
        self.assertTrue(compare_unitary(u2, u3, tol=1e-10))
        self.assertTrue(compare_unitary(u3, u, tol=1e-10))

    def test_rh_qiskit(self):
        """Test the special RH (from cirq HPowGate) for qiskit
        """

        # random.seed(RNDSEED)
        beta = random.uniform(-1, 1)  # rotation angles (in multiples of pi)

        qubits = qiskit.QuantumRegister(1)
        circ = qiskit.QuantumCircuit(qubits)
        circ.ry(-pi / 4, qubits[0])
        circ.rz(beta * pi, qubits[0])
        circ.ry(pi / 4, qubits[0])
        z_circuit = Circuit(circ)
        u1 = z_circuit.to_unitary()

        circ2 = cirq.HPowGate(exponent=beta)
        u2 = circ2._unitary_()
        self.assertTrue(compare_unitary(u1, u2, tol=1e-10))

    def test_xx_cirq(self):
        """Test the special XX (modified from cirq XXPowGate) for cirq
        """

        # random.seed(RNDSEED)
        beta = random.uniform(-1, 1)  # we want to evolve under XX for time beta*pi
        cirq_gate = cirq.XXPowGate(exponent=beta * 2)
        cirq_circuit = cirq.Circuit()
        q = cirq.LineQubit(0)
        q2 = cirq.LineQubit(1)
        cirq_circuit.append(cirq_gate(q, q2))
        circuit2 = Circuit(cirq_circuit)
        circuit3 = circuit2.to_cirq()

        U1 = Circuit(cirq2pyquil(cirq_circuit)).to_unitary()
        U2 = Circuit(cirq2pyquil(circuit3)).to_unitary()
        U3 = [
            [cos(beta * pi), 0, 0, -1j * sin(beta * pi)],
            [0, cos(beta * pi), -1j * sin(beta * pi), 0],
            [0, -1j * sin(beta * pi), cos(beta * pi), 0],
            [-1j * sin(beta * pi), 0, 0, cos(beta * pi)],
        ]

        if compare_unitary(U1, U2, tol=1e-10) == False:
            print(U1)
            print(U2)
        if compare_unitary(U2, U3, tol=1e-10) == False:
            print(U2)
            print(U3)
        self.assertTrue(compare_unitary(U1, U2, tol=1e-10), True)
        self.assertTrue(compare_unitary(U2, U3, tol=1e-10), True)

    def test_xx_pyquil(self):
        """Test the special XX (modified from cirq XXPowGate) for pyquil
        """

        # random.seed(RNDSEED)
        beta = random.uniform(-1, 1)  # rotation angles (in multiples of pi)
        circ1 = pyquil.quil.Program(
            H(0), H(1), CNOT(0, 1), RZ(beta * 2 * pi, 1), CNOT(0, 1), H(0), H(1)
        )

        cirq_gate = cirq.XXPowGate(exponent=beta * 2)
        cirq_circuit = cirq.Circuit()
        q = cirq.LineQubit(0)
        q2 = cirq.LineQubit(1)
        cirq_circuit.append(cirq_gate(q, q2))
        z_circuit = Circuit(cirq_circuit)
        circ2 = z_circuit.to_pyquil()

        u1 = Circuit(circ1).to_unitary()
        u2 = Circuit(circ2).to_unitary()
        u3 = cirq_gate._unitary_()
        u4 = [
            [cos(beta * pi), 0, 0, -1j * sin(beta * pi)],
            [0, cos(beta * pi), -1j * sin(beta * pi), 0],
            [0, -1j * sin(beta * pi), cos(beta * pi), 0],
            [-1j * sin(beta * pi), 0, 0, cos(beta * pi)],
        ]

        self.assertTrue(compare_unitary(u1, u2, tol=1e-10))
        self.assertTrue(compare_unitary(u2, u3, tol=1e-10))
        self.assertTrue(compare_unitary(u3, u4, tol=1e-10))

    def test_xx_qiskit(self):
        """Test the special XX (modified from cirq XXPowGate) for qiskit
        """

        # random.seed(RNDSEED)
        beta = random.uniform(-1, 1)  # rotation angles (in multiples of pi)

        qubits = qiskit.QuantumRegister(2)
        circ = qiskit.QuantumCircuit(qubits)
        circ.h(qubits[0])
        circ.h(qubits[1])
        circ.cx(qubits[0], qubits[1])
        circ.rz(beta * 2 * pi, qubits[1])
        circ.cx(qubits[0], qubits[1])
        circ.h(qubits[0])
        circ.h(qubits[1])
        z_circuit = Circuit(circ)
        u1 = z_circuit.to_unitary()

        circ2 = cirq.XXPowGate(exponent=beta * 2)
        u2 = circ2._unitary_()
        u3 = [
            [cos(beta * pi), 0, 0, -1j * sin(beta * pi)],
            [0, cos(beta * pi), -1j * sin(beta * pi), 0],
            [0, -1j * sin(beta * pi), cos(beta * pi), 0],
            [-1j * sin(beta * pi), 0, 0, cos(beta * pi)],
        ]
        self.assertTrue(compare_unitary(u1, u2, tol=1e-10))
        self.assertTrue(compare_unitary(u2, u3, tol=1e-10))

    def test_yy_cirq(self):
        """Test the special YY (modified from cirq YYPowGate) for cirq
        """

        # random.seed(RNDSEED)
        beta = random.uniform(-1, 1)  # we want to evolve under XX for time beta*pi
        cirq_gate = cirq.YYPowGate(exponent=beta * 2)
        cirq_circuit = cirq.Circuit()
        q = cirq.LineQubit(0)
        q2 = cirq.LineQubit(1)
        cirq_circuit.append(cirq_gate(q, q2))
        circuit2 = Circuit(cirq_circuit)
        circuit3 = circuit2.to_cirq()

        U1 = Circuit(cirq2pyquil(cirq_circuit)).to_unitary()
        U2 = Circuit(cirq2pyquil(circuit3)).to_unitary()
        U3 = [
            [cos(beta * pi), 0, 0, 1j * sin(beta * pi)],
            [0, cos(beta * pi), -1j * sin(beta * pi), 0],
            [0, -1j * sin(beta * pi), cos(beta * pi), 0],
            [1j * sin(beta * pi), 0, 0, cos(beta * pi)],
        ]

        if compare_unitary(U1, U2, tol=1e-10) == False:
            print(U1)
            print(U2)
        if compare_unitary(U2, U3, tol=1e-10) == False:
            print(U2)
            print(U3)
        self.assertTrue(compare_unitary(U1, U2, tol=1e-10), True)
        self.assertTrue(compare_unitary(U2, U3, tol=1e-10), True)

    def test_yy_pyquil(self):
        """Test the special YY (modified from cirq YYPowGate) for pyquil
        """

        # random.seed(RNDSEED)
        beta = random.uniform(-1, 1)  # rotation angles (in multiples of pi)
        circ1 = pyquil.quil.Program(
            S(0),
            S(1),
            H(0),
            H(1),
            CNOT(0, 1),
            RZ(beta * 2 * pi, 1),
            CNOT(0, 1),
            H(0),
            H(1),
            RZ(-pi / 2, 0),
            RZ(-pi / 2, 1),
        )

        cirq_gate = cirq.YYPowGate(exponent=beta * 2)
        cirq_circuit = cirq.Circuit()
        q = cirq.LineQubit(0)
        q2 = cirq.LineQubit(1)
        cirq_circuit.append(cirq_gate(q, q2))
        z_circuit = Circuit(cirq_circuit)
        circ2 = z_circuit.to_pyquil()

        u1 = Circuit(circ1).to_unitary()
        u2 = Circuit(circ2).to_unitary()
        u3 = cirq_gate._unitary_()
        u4 = [
            [cos(beta * pi), 0, 0, 1j * sin(beta * pi)],
            [0, cos(beta * pi), -1j * sin(beta * pi), 0],
            [0, -1j * sin(beta * pi), cos(beta * pi), 0],
            [1j * sin(beta * pi), 0, 0, cos(beta * pi)],
        ]

        self.assertTrue(compare_unitary(u1, u2, tol=1e-10))
        self.assertTrue(compare_unitary(u2, u3, tol=1e-10))
        self.assertTrue(compare_unitary(u3, u4, tol=1e-10))

    def test_yy_qiskit(self):
        """Test the special YY (modified from cirq YYPowGate) for qiskit
        """

        # random.seed(RNDSEED)
        beta = random.uniform(-1, 1)  # rotation angles (in multiples of pi)

        qubits = qiskit.QuantumRegister(2)
        circ = qiskit.QuantumCircuit(qubits)
        circ.s(qubits[0])
        circ.s(qubits[1])
        circ.h(qubits[0])
        circ.h(qubits[1])
        circ.cx(qubits[0], qubits[1])
        circ.rz(beta * 2 * pi, qubits[1])
        circ.cx(qubits[0], qubits[1])
        circ.h(qubits[0])
        circ.h(qubits[1])
        circ.rz(-pi / 2, qubits[0])
        circ.rz(-pi / 2, qubits[1])
        z_circuit = Circuit(circ)
        u1 = z_circuit.to_unitary()

        circ2 = cirq.YYPowGate(exponent=beta * 2)
        u2 = circ2._unitary_()
        u3 = [
            [cos(beta * pi), 0, 0, 1j * sin(beta * pi)],
            [0, cos(beta * pi), -1j * sin(beta * pi), 0],
            [0, -1j * sin(beta * pi), cos(beta * pi), 0],
            [1j * sin(beta * pi), 0, 0, cos(beta * pi)],
        ]
        self.assertTrue(compare_unitary(u1, u2, tol=1e-10))
        self.assertTrue(compare_unitary(u2, u3, tol=1e-10))

    def test_zz_cirq(self):
        """Test the special ZZ (modified from cirq ZZPowGate) for cirq
        """

        # random.seed(RNDSEED)
        beta = random.uniform(-1, 1)  # we want to evolve under ZZ for time beta*pi
        cirq_gate = cirq.ZZPowGate(exponent=beta * 2)
        cirq_circuit = cirq.Circuit()
        q = cirq.LineQubit(0)
        q2 = cirq.LineQubit(1)
        cirq_circuit.append(cirq_gate(q, q2))
        circuit2 = Circuit(cirq_circuit)
        circuit3 = circuit2.to_cirq()

        U1 = Circuit(cirq2pyquil(cirq_circuit)).to_unitary()
        U2 = Circuit(cirq2pyquil(circuit3)).to_unitary()
        U3 = [
            [cos(beta * pi) - 1j * sin(beta * pi), 0, 0, 0],
            [0, cos(beta * pi) + 1j * sin(beta * pi), 0, 0],
            [0, 0, cos(beta * pi) + 1j * sin(beta * pi), 0],
            [0, 0, 0, cos(beta * pi) - 1j * sin(beta * pi)],
        ]

        if compare_unitary(U1, U2, tol=1e-10) == False:
            print(U1)
            print(U2)
        if compare_unitary(U2, U3, tol=1e-10) == False:
            print(U2)
            print(U3)
        self.assertTrue(compare_unitary(U1, U2, tol=1e-10), True)
        self.assertTrue(compare_unitary(U2, U3, tol=1e-10), True)

    def test_zz_pyquil(self):
        """Test the special ZZ (modified from cirq ZZPowGate) for pyquil
        """

        # random.seed(RNDSEED)
        beta = random.uniform(-1, 1)  # rotation angles (in multiples of pi)
        circ1 = pyquil.quil.Program(CNOT(0, 1), RZ(beta * 2 * pi, 1), CNOT(0, 1))

        cirq_gate = cirq.ZZPowGate(exponent=beta * 2)
        cirq_circuit = cirq.Circuit()
        q = cirq.LineQubit(0)
        q2 = cirq.LineQubit(1)
        cirq_circuit.append(cirq_gate(q, q2))
        z_circuit = Circuit(cirq_circuit)
        circ2 = z_circuit.to_pyquil()

        u1 = Circuit(circ1).to_unitary()
        u2 = Circuit(circ2).to_unitary()
        u3 = cirq_gate._unitary_()
        u4 = [
            [cos(beta * pi) - 1j * sin(beta * pi), 0, 0, 0],
            [0, cos(beta * pi) + 1j * sin(beta * pi), 0, 0],
            [0, 0, cos(beta * pi) + 1j * sin(beta * pi), 0],
            [0, 0, 0, cos(beta * pi) - 1j * sin(beta * pi)],
        ]

        self.assertTrue(compare_unitary(u1, u2, tol=1e-10))
        self.assertTrue(compare_unitary(u2, u3, tol=1e-10))
        self.assertTrue(compare_unitary(u3, u4, tol=1e-10))

    def test_zz_qiskit(self):
        """Test the special ZZ (modified from cirq ZZPowGate) for qiskit
        """

        # random.seed(RNDSEED)
        beta = random.uniform(-1, 1)  # rotation angles (in multiples of pi)

        qubits = qiskit.QuantumRegister(2)
        circ = qiskit.QuantumCircuit(qubits)

        circ.cx(qubits[0], qubits[1])
        circ.rz(beta * 2 * pi, qubits[1])
        circ.cx(qubits[0], qubits[1])

        z_circuit = Circuit(circ)
        u1 = z_circuit.to_unitary()

        circ2 = cirq.ZZPowGate(exponent=beta * 2)
        u2 = circ2._unitary_()
        u3 = [
            [cos(beta * pi) - 1j * sin(beta * pi), 0, 0, 0],
            [0, cos(beta * pi) + 1j * sin(beta * pi), 0, 0],
            [0, 0, cos(beta * pi) + 1j * sin(beta * pi), 0],
            [0, 0, 0, cos(beta * pi) - 1j * sin(beta * pi)],
        ]
        self.assertTrue(compare_unitary(u1, u2, tol=1e-10))
        self.assertTrue(compare_unitary(u2, u3, tol=1e-10))

    def test_pyquil2cirq(self):
        qprog = pyquil.quil.Program().inst(
            pyquil.gates.X(0),
            pyquil.gates.T(1),
            pyquil.gates.RZ(0.1, 3),
            pyquil.gates.CNOT(0, 1),
            pyquil.gates.SWAP(0, 1),
            pyquil.gates.CZ(1, 0),
        )

        circuit = pyquil2cirq(qprog)
        qubits = [cirq.GridQubit(i, 0) for i in qprog.get_qubits()]

        gates = [
            cirq.X(qubits[0]),
            cirq.T(qubits[1]),
            cirq.Rz(rads=0.1)(qubits[2]),
            cirq.CNOT(qubits[0], qubits[1]),
            cirq.SWAP(qubits[0], qubits[1]),
            cirq.CZ(qubits[1], qubits[0]),
        ]

        ref_circuit = cirq.Circuit()
        ref_circuit.append(gates, strategy=cirq.circuits.InsertStrategy.EARLIEST)

        # Get the unitary matrix for the circuit
        U = circuit.unitary()

        # Get the unitary matrix for the reference circuit
        U_ref = ref_circuit.unitary()

        # Check that the matrices are identical to within a global phase. See J. Chem. Phys. 134, 144112 (2011).
        self.assertTrue(compare_unitary(U, U_ref))

    def test_pyquil_empty(self):
        """Convert empty pyquil Program object to Circuit object and back.
        """

        prog = pyquil.Program()
        p = Circuit(prog)
        prog2 = p.to_pyquil()
        self.assertEqual(prog, prog2)

    def test_pyquil_conversion_specific(self):
        """The goal of this test is to probe if the conversion between core.circuit.Circuit 
        and pyquil Program object is seamless, restricted to the gate set hard coded in pyquil. The
        test program will build a specific quantum circuit. At the end the assertion compares 
        the original pyquil Program with the pyquil Program produced by converting to QCircuit 
        and back to pyquil.
        """

        prog = pyquil.Program(
            H(0), CNOT(0, 1), RX(0.5, 2), CPHASE(0.6, 2, 3), SWAP(1, 2), RY(0.7, 1)
        )
        qc = Circuit(prog)
        prog2 = qc.to_pyquil()
        self.assertEqual(prog, prog2)

    def test_pyquil_conversion_general(self):
        """The goal of this test is to probe if the conversion between core.circuit.Circuit
        and pyquil Program object is seamless, restricted to the gate set hard coded in pyquil. The
        test program will randomly choose a number of qubits and a number of gates from 
        specified ranges, and proceed to generate a circuit where at each step a gate is
        uniformly randomly drawn from the set of all one-qubit, two-qubit and three-qubit
        gates specified in pyquil. At the end the assertion compares the original pyquil
        Program with the pyquil Program produced by converting to QCircuit and back to
        pyquil.
        """

        onequbit_gates = [
            #'I',
            "X",
            "Y",
            "Z",
            "H",
            "S",
            "T",
            "RX",
            "RY",
            "RZ",
            "PHASE",
        ]
        twoqubit_gates = [
            "CNOT",
            "CZ",
            # 'CPHASE00','CPHASE01','CPHASE10',
            "CPHASE",
            "SWAP",
            # 'ISWAP','PSWAP'
        ]
        threequbit_gates = [
            # 'CCNOT','CSWAP'
        ]

        all_gates = onequbit_gates + twoqubit_gates + threequbit_gates
        noparam_gates = [
            #'I',
            "X",
            "Y",
            "Z",
            "H",
            "S",
            "T",
            "CNOT",
            "CZ",
            "SWAP",
            #'ISWAP','CCNOT','CSWAP'
        ]
        oneparam_gates = [
            "RX",
            "RY",
            "RZ",
            "PHASE",
            #'CPHASE00','CPHASE01','CPHASE10',
            "CPHASE",
            #'PSWAP'
        ]

        nqubit_max = 10
        ngates_max = 40

        ntrials = 1
        # random.seed(RNDSEED)
        nqubits = random.randint(4, nqubit_max + 1)  # number of qubits
        ngates = random.randint(1, ngates_max + 1)  # number of gates

        prog = Program()

        for shot in range(0, ntrials):
            for i in range(0, ngates):
                gate = random.choice(all_gates)
                func = QUANTUM_GATES[gate]  # from gates.py in pyquil/

                if gate in onequbit_gates:
                    q = random.randint(0, nqubits - 1)
                    if gate in oneparam_gates:
                        theta = random.uniform(0, 2 * pi)
                        prog = prog + Program(func(theta, q))
                    if gate in noparam_gates:
                        prog = prog + Program(func(q))
                if gate in twoqubit_gates:
                    qindices = random.sample(set(range(0, nqubits)), 2)
                    q1 = qindices[0]
                    q2 = qindices[1]
                    if gate in oneparam_gates:
                        theta = random.uniform(0, 2 * pi)
                        prog = prog + Program(func(theta, q1, q2))
                    if gate in noparam_gates:
                        prog = prog + Program(func(q1, q2))
                if gate in threequbit_gates:
                    qindices = random.sample(set(range(0, nqubits)), 3)
                    q1 = qindices[0]
                    q2 = qindices[1]
                    q3 = qindices[2]
                    prog = prog + Program(func(q1, q2, q3))

            qc = Circuit(prog)
            prog2 = qc.to_pyquil()
            if prog != prog2:
                print(prog)
                print(prog2)
            self.assertEqual(prog, prog2)

    def test_cirq_empty(self):
        """Convert empty cirq Circuit object to core.circuit.Circuit object.
        """

        cirq_circuit = cirq.Circuit()
        p = Circuit(cirq_circuit)
        cirq_circuit2 = p.to_cirq()
        self.assertEqual(cirq_circuit, cirq_circuit2)

    def test_cirq_conversion_specific(self):
        """The goal of this test is to probe if the conversion between core.circuit.Circuit
        and cirq Circuit object is seamless, restricted to the gate set. 
        The test program will build a specific quantum circuit. At the end the assertion compares 
        the original cirq Circuit with the cirq Circuit produced by converting to Zap OS Circuit 
        and back to cirq.
        """

        qubits = [cirq.LineQubit(i) for i in range(0, 3)]

        gates = [
            cirq.X(qubits[0]),
            cirq.Z(qubits[1]) ** 0.7,
            cirq.CNOT(qubits[0], qubits[1]),
            cirq.SWAP(qubits[1], qubits[2]),
            cirq.Y(qubits[2]),
            cirq.CZ(qubits[2], qubits[0]),
        ]

        cirq_circuit = cirq.Circuit()
        cirq_circuit.append(gates, strategy=cirq.circuits.InsertStrategy.EARLIEST)

        qc = Circuit(cirq_circuit)
        cirq_circuit2 = qc.to_cirq()
        self.assertEqual(cirq_circuit, cirq_circuit2)

    def test_cirq_conversion_on_qubits(self):
        """For testing conversion to cirq circuits acting on a given set of cirq qubits.
        """

        qubits = [cirq.LineQubit(x) for x in range(0, 4)]
        gates = [cirq.H(qubits[0]), cirq.CNOT(qubits[0], qubits[2]), cirq.H(qubits[2])]
        p1 = cirq.Circuit()
        p1.append(gates, strategy=cirq.circuits.InsertStrategy.EARLIEST)

        p2 = pyquil.Program(H(0), CNOT(1, 0), H(1))
        cirq_qubits = [qubits[2], qubits[0]]
        p2_cirq = Circuit(p2).to_cirq(cirq_qubits)

        test_circuit = p1 + p2_cirq
        self.assertEqual(
            is_identity(Circuit(test_circuit).to_unitary(), tol=1e-10), True
        )

    def test_cirq_conversion_general(self):
        """The goal of this test is to probe if the conversion between core.circuit.Circuit
        and cirq Circuit object is seamless, restricted to the gate set hard coded in cirq. The
        test program will randomly choose a number of qubits and a number of gates from 
        specified ranges, and proceed to generate a circuit where at each step a gate is
        uniformly randomly drawn from the set of all one-qubit, two-qubit and three-qubit
        gates specified in cirq. At the end the assertion compares the original cirq
        Circuit with the cirq Circuit produced by converting to Zap OS Circuit and back to
        cirq.
        """

        onequbit_gates = [
            "X",
            "Y",
            "Z",
            "H",
            "S",
            "T",
            "Rx",
            "Ry",
            "Rz",
            "PHASE",
            "ZXZ",
            "RH",
        ]
        twoqubit_gates = ["CNOT", "CZ", "CPHASE", "SWAP", "XX", "YY", "ZZ"]
        threequbit_gates = []

        all_gates = onequbit_gates + twoqubit_gates + threequbit_gates
        noparam_gates = ["X", "Y", "Z", "H", "S", "T", "CNOT", "CZ", "SWAP"]
        oneparam_gates = ["Rx", "Ry", "Rz", "PHASE", "CPHASE", "RH", "XX", "YY", "ZZ"]
        twoparam_gates = ["ZXZ"]

        nqubit_max = 6
        nqubit_min = 2
        ngates_min = 5
        ngates_max = 15

        ntrials = 10
        # random.seed(RNDSEED)
        nqubits = random.randint(nqubit_min, nqubit_max)  # number of qubits
        ngates = random.randint(ngates_min, ngates_max)  # number of gates

        op_map = {
            "X": cirq.X,
            "Y": cirq.Y,
            "Z": cirq.Z,
            "T": cirq.T,
            "H": cirq.H,
            "S": cirq.S,
            "Rx": cirq.Rx,
            "Ry": cirq.Ry,
            "Rz": cirq.Rz,
            "PHASE": cirq.Z,
            "ZXZ": cirq.PhasedXPowGate,
            "RH": cirq.H,
            "CNOT": cirq.CNOT,
            "SWAP": cirq.SWAP,
            "CZ": cirq.CZ,
            "CPHASE": cirq.ops.common_gates.CZPowGate,
            "XX": cirq.XX,
            "YY": cirq.YY,
            "ZZ": cirq.ZZ,
        }

        cirq_circuit = cirq.Circuit()

        _gates = []
        for shot in range(0, ntrials):
            for i in range(0, ngates):
                gate = random.choice(all_gates)
                func = op_map[gate]  # from gates.py in pyquil/

                if gate in onequbit_gates:
                    q = random.randint(0, nqubits - 1)
                    theta = random.uniform(-1, 1)
                    theta2 = random.uniform(-1, 1)
                    if gate in twoparam_gates:
                        if gate in {"ZXZ"}:
                            _gates.append(
                                func(phase_exponent=theta, exponent=theta2)(
                                    cirq.LineQubit(q)
                                )
                            )
                    if gate in oneparam_gates:
                        if gate in {"PHASE", "RH"}:
                            func = func ** theta
                            _gates.append(func(cirq.LineQubit(q)))
                        if gate in {"Rx", "Ry", "Rz"}:
                            _gates.append(func(theta)(cirq.LineQubit(q)))
                    if gate in noparam_gates:
                        _gates.append(func(cirq.LineQubit(q)))
                if gate in twoqubit_gates:
                    qindices = random.sample(set(range(0, nqubits)), 2)
                    q1 = qindices[0]
                    q2 = qindices[1]
                    # if gate in oneparam_gates:
                    #     theta = random.uniform(0,2*pi)
                    #     prog = prog + Program(func(theta,q1,q2))
                    if gate in noparam_gates:
                        _gates.append(func(cirq.LineQubit(q1), cirq.LineQubit(q2)))
                    if gate in oneparam_gates:
                        theta = random.uniform(-1, 1)
                        if gate in {"XX", "YY", "ZZ"}:
                            _gates.append(
                                func(cirq.LineQubit(q1), cirq.LineQubit(q2)) ** theta
                            )
                # if gate in threequbit_gates:
                #     qindices = random.sample(set(range(0, nqubits)),3)
                #     q1 = qindices[0]
                #     q2 = qindices[1]
                #     q3 = qindices[2]
                #     prog = prog + Program(func(q1,q2,q3))

            cirq_circuit = cirq.Circuit()
            cirq_circuit.append(_gates, strategy=cirq.circuits.InsertStrategy.EARLIEST)

            qc = Circuit(cirq_circuit)
            cirq_circuit2 = qc.to_cirq()

            U1 = Circuit(cirq2pyquil(cirq_circuit)).to_unitary()
            U2 = Circuit(cirq2pyquil(cirq_circuit2)).to_unitary()

            if compare_unitary(U1, U2, tol=1e-10) == False:
                print(cirq2pyquil(cirq_circuit))
                print(cirq2pyquil(cirq_circuit2))

            self.assertEqual(compare_unitary(U1, U2, tol=1e-10), True)

    def test_qiskit_empty(self):
        """Converting empty qiskit QuantumCircuit to and from core.circuit.Circuit objects.
        """
        qubits = qiskit.QuantumRegister(3)
        circ = qiskit.QuantumCircuit(qubits)

        # test if two qiskit QuantumCircuit objects are equal
        def test_equal_qiskit(circ, circ2):
            if len(circ.data) != len(circ2.data):
                return False
            for gate, gate2 in zip(circ.data, circ2.data):
                if gate != gate2:
                    return False
                else:
                    for qubit, qubit2 in zip(gate.qargs, gate2.qargs):
                        if qubit != qubit2:
                            return False
            return True

        p = Circuit(circ)
        circ2 = p.to_qiskit()
        self.assertEqual(test_equal_qiskit(circ, circ2), True)

    def test_qiskit_conversion_specific(self):
        """The goal of this test is to probe if the conversion between core.circuit.Circuit
        and qiskit QuantumCircuit object is seamless, restricted to the gate set. 
        The test program will build a specific quantum circuit. At the end the assertion compares 
        the original qiskit QuantumCircuit with the qiskit QuantumCircuit produced by converting to Zap OS Circuit 
        and back to qiskit.
        """

        qubits = qiskit.QuantumRegister(3)
        qubits2 = qiskit.QuantumRegister(2)

        circ = qiskit.QuantumCircuit(qubits, qubits2)
        circ.h(qubits[0])
        circ.cx(qubits[0], qubits2[1])
        circ.ry(0.6, qubits2[1])
        circ.cx(qubits2[1], qubits[2])
        circ.t(qubits[0])

        p = Circuit(circ)
        circ2 = p.to_qiskit()

        # test if two qiskit QuantumCircuit objects are equal
        def test_equal_qiskit(circ, circ2):
            if len(circ.data) != len(circ2.data):
                return False
            for gate, gate2 in zip(circ.data, circ2.data):
                if gate != gate2:
                    return False
                else:
                    for qubit, qubit2 in zip(gate[1], gate2[1]):
                        if qubit != qubit2:
                            return False
            return True

        self.assertEqual(test_equal_qiskit(circ, circ2), True)

    def test_qiskit_conversion_general(self):
        """The goal of this test is to probe if the conversion between core.circuit.Circuit
        and qiskit QuantumCircuit object is seamless, restricted to the gate set hard coded in qiskit. The
        test program will randomly choose a number of qubits and a number of gates from 
        specified ranges, and proceed to generate a circuit where at each step a gate is
        uniformly randomly drawn from the set of all one-qubit, two-qubit and three-qubit
        gates specified in qiskit. At the end the assertion compares the original qiskit
        QuantumCircuit with the qiskit Circuit produced by converting to Zap OS Circuit and back to
        qiskit.
        """

        onequbit_gates = ["X", "Y", "Z", "H", "S", "T", "Rx", "Ry", "Rz", "PHASE"]
        twoqubit_gates = [
            "CNOT",
            "CZ",
            #'CPHASE', leaving out CPHASE because this needs custom compiling
            "SWAP",
        ]
        threequbit_gates = []

        all_gates = onequbit_gates + twoqubit_gates + threequbit_gates
        noparam_gates = ["X", "Y", "Z", "H", "S", "T", "CNOT", "CZ", "SWAP"]
        oneparam_gates = [
            "Rx",
            "Ry",
            "Rz",
            "PHASE",
            # 'CPHASE'
        ]

        nqubit_max = 10
        ngates_max = 15

        ntrials = 10
        # random.seed(RNDSEED)
        nqubits = random.randint(4, nqubit_max + 1)  # number of qubits
        ngates = random.randint(1, ngates_max + 1)  # number of gates

        op_map = {
            "X": qiskit.extensions.standard.XGate,
            "Y": qiskit.extensions.standard.YGate,
            "Z": qiskit.extensions.standard.ZGate,
            "T": qiskit.extensions.standard.TGate,
            "H": qiskit.extensions.standard.HGate,
            "S": qiskit.extensions.standard.SGate,
            "Rx": qiskit.extensions.standard.RXGate,
            "Ry": qiskit.extensions.standard.RYGate,
            "Rz": qiskit.extensions.standard.RZGate,
            "PHASE": qiskit.extensions.standard.RZGate,
            "CNOT": qiskit.extensions.standard.CnotGate,
            "SWAP": qiskit.extensions.standard.SwapGate,
            "CZ": qiskit.extensions.standard.CzGate,
            #'CPHASE' : cirq.ops.common_gates.CZPowGate
        }

        qubits = qiskit.QuantumRegister(nqubits)
        circ = qiskit.QuantumCircuit(qubits)

        for _ in range(0, ntrials):
            for _ in range(0, ngates):
                gate = random.choice(all_gates)
                func = op_map[gate]  # from gates.py in pyquil/

                if gate in onequbit_gates:
                    q = random.randint(0, nqubits - 1)
                    if gate in oneparam_gates:
                        theta = random.uniform(0, 2 * pi)
                        circ.append(func(theta), qargs=[list(qubits)[q]])
                    if gate in noparam_gates:
                        circ.append(func(), qargs=[list(qubits)[q]])
                if gate in twoqubit_gates:
                    qindices = random.sample(set(range(0, nqubits)), 2)
                    q1 = qindices[0]
                    q2 = qindices[1]
                    if gate in oneparam_gates:
                        theta = random.uniform(0, 2 * pi)
                        circ.append(
                            func(theta), qargs=[list(qubits)[q1], list(qubits)[q2]]
                        )
                    if gate in noparam_gates:
                        circ.append(func(), qargs=[list(qubits)[q1], list(qubits)[q2]])
                # if gate in threequbit_gates:
                #     qindices = random.sample(set(range(0, nqubits)),3)
                #     q1 = qindices[0]
                #     q2 = qindices[1]
                #     q3 = qindices[2]
                #     prog = prog + Program(func(q1,q2,q3)

            p = Circuit(circ)
            circ2 = p.to_qiskit()

            # test if two qiskit QuantumCircuit objects are equal
            def test_equal_qiskit(circ, circ2):
                if len(circ.data) != len(circ2.data):
                    return False
                for gate, gate2 in zip(circ.data, circ2.data):
                    if gate != gate2:
                        return False
                    else:
                        for qubit, qubit2 in zip(gate[1], gate2[1]):
                            if qubit != qubit2:
                                return False
                return True

            self.assertEqual(test_equal_qiskit(circ, circ2), True)

    def test_cirq2pyquil(self):
        ref_qprog = pyquil.quil.Program().inst(
            pyquil.gates.X(0),
            pyquil.gates.T(1),
            pyquil.gates.CNOT(0, 1),
            pyquil.gates.SWAP(0, 1),
            pyquil.gates.CZ(1, 0),
        )

        qubits = [cirq.GridQubit(i, 0) for i in ref_qprog.get_qubits()]

        gates = [
            cirq.X(qubits[0]),
            cirq.T(qubits[1]),
            cirq.CNOT(qubits[0], qubits[1]),
            cirq.SWAP(qubits[0], qubits[1]),
            cirq.CZ(qubits[1], qubits[0]),
        ]

        circuit = cirq.Circuit()
        circuit.append(gates, strategy=cirq.circuits.InsertStrategy.EARLIEST)

        qprog = cirq2pyquil(circuit)
        self.assertEqual(qprog, ref_qprog)

    def test_cirq2pyquil_RZ(self):
        circuit = cirq.Circuit()
        circuit.append(cirq.Rz(rads=0.1)(cirq.GridQubit(0, 0)))
        qprog = cirq2pyquil(circuit)
        self.assertEqual(qprog[0].name, "RZ")
        self.assertAlmostEqual(qprog[0].params[0], 0.1)

    def test_cirq2pyquil_PhasedX(self):
        circuit = cirq.Circuit()
        circuit.append(
            cirq.PhasedXPowGate(phase_exponent=0.25, exponent=0.5)(cirq.GridQubit(0, 0))
        )
        qprog = cirq2pyquil(circuit)
        self.assertEqual(qprog[0].name, "RZ")
        self.assertAlmostEqual(qprog[0].params[0], -np.pi / 4)
        self.assertEqual(qprog[1].name, "RX")
        self.assertAlmostEqual(qprog[1].params[0], np.pi / 2)
        self.assertEqual(qprog[2].name, "T")

    def test_to_quil(self):
        qubits = [Qubit(i) for i in range(0, 3)]
        gate_H0 = Gate("H", [qubits[0]])
        gate_CNOT01 = Gate("CNOT", [qubits[0], qubits[1]])
        gate_T2 = Gate("T", [qubits[2]])
        gate_CZ12 = Gate("CZ", [qubits[1], qubits[2]])

        circ1 = Circuit("circ1")
        circ1.qubits = qubits
        circ1.gates = [gate_H0, gate_CNOT01, gate_T2]

        self.assertEqual(circ1.to_quil(), circ1.to_pyquil().out())

    def test_to_text_diagram(self):
        qubits = [Qubit(i) for i in range(0, 3)]
        gate_H0 = Gate("H", [qubits[0]])
        gate_CNOT01 = Gate("CNOT", [qubits[0], qubits[1]])
        gate_T2 = Gate("T", [qubits[2]])
        gate_CZ12 = Gate("CZ", [qubits[1], qubits[2]])

        circ1 = Circuit("circ1")
        circ1.qubits = qubits
        circ1.gates = [gate_H0, gate_CNOT01, gate_T2]

        self.assertEqual(circ1.to_text_diagram(), circ1.to_cirq().to_text_diagram())

    def test_n_multiqubit_gates(self):
        qubits = [Qubit(i) for i in range(0, 3)]
        gate_H0 = Gate("H", [qubits[0]])
        gate_CNOT01 = Gate("CNOT", [qubits[0], qubits[1]])
        gate_T2 = Gate("T", [qubits[2]])
        gate_CZ12 = Gate("CZ", [qubits[1], qubits[2]])

        circuit = Circuit()
        circuit.qubits = qubits
        circuit.gates = [gate_H0, gate_CNOT01, gate_T2, gate_CZ12]
        self.assertEqual(circuit.n_multiqubit_gates, 2)

    def test_to_qpic(self):
        circuit = Circuit()
        circuit.qubits = [Qubit(i) for i in range(0, 3)]
        circuit.gates = []
        circuit.gates.append(Gate("H", [circuit.qubits[0]]))
        circuit.gates.append(Gate("CNOT", [circuit.qubits[0], circuit.qubits[1]]))
        circuit.gates.append(Gate("X", [circuit.qubits[2]]))
        circuit.gates.append(Gate("CZ", [circuit.qubits[2], circuit.qubits[1]]))
        circuit.gates.append(
            Gate("CPHASE", [circuit.qubits[2], circuit.qubits[1]], [0.1])
        )
        circuit.gates.append(Gate("ZXZ", [circuit.qubits[2]], [np.pi / 2, np.pi]))
        qpic_string = circuit.to_qpic()

        target_string = dedent(
            """w0 W 0
        w1 W 1
        w2 W 2
        w0 G {H} 
        w1 C w0
        w2 N
        w1 Z w2
        w2 w1 G {CPHASE(0.10)}  width=72
        w2 G {ZXZ(1.57, 3.14)}  width=90"""
        )

        for line_pair in zip(qpic_string.splitlines(), target_string.splitlines()):
            self.assertEqual(line_pair[0].strip(), line_pair[1].strip())

    def test_damping_gates(self):
        p = 0.1
        qubits = [Qubit(0), Qubit(1)]
        circuit = Circuit()
        circuit.qubits = qubits
        circuit.gates = [Gate("Z", [qubits[0]]), Gate("Da", [qubits[1]], [p])]
        target_matrix = np.diag([1.0, np.sqrt(1 - p), -1.0, -np.sqrt(1 - p)])
        self.assertTrue(np.allclose(circuit.to_unitary(), target_matrix))

        circuit = Circuit()
        circuit.qubits = qubits
        circuit.gates = [Gate("Z", [qubits[0]]), Gate("Db", [qubits[1]], [p])]
        target_matrix = np.zeros((4, 4))
        target_matrix[0, 1] = np.sqrt(p)
        target_matrix[2, 3] = -np.sqrt(p)
        print(target_matrix)
        print(circuit.to_unitary())
        self.assertTrue(np.allclose(circuit.to_unitary(), target_matrix))

    def test_retain_qubit_index_to_and_from_cirq(self):
        circ = create_random_circuit(10, 20, seed=RNDSEED)
        while circ.gates[0].qubits[0].index == 0:
            circ = create_random_circuit(10, 20, seed=RNDSEED)

        zirc = Circuit(circ.to_cirq())

        self.assertTrue(compare_unitary(circ.to_unitary(), zirc.to_unitary()))

    def test_retain_qubit_index_to_and_from_qiskit(self):
        circ = create_random_circuit(10, 20, seed=RNDSEED)
        while circ.gates[0].qubits[0].index == 0:
            circ = create_random_circuit(10, 20, seed=RNDSEED)

        zirc = Circuit(circ.to_qiskit())

        self.assertTrue(compare_unitary(circ.to_unitary(), zirc.to_unitary()))

    def test_save_circuit_from_qiskit(self):
        circ = create_random_circuit(11, 100, seed=RNDSEED)
        circ = Circuit(circ.to_qiskit())
        save_circuit(circ, "circuit_from_qiskit.json")
        os.remove("circuit_from_qiskit.json")

    def test_save_circuit_from_qiskit_two_circuits(self):
        circ1 = create_random_circuit(11, 100, seed=RNDSEED)
        circ2 = create_random_circuit(11, 100, seed=RNDSEED + 1)
        # Create two circuits that came from qiskit and add together
        circ1 = Circuit(circ1.to_qiskit())
        circ1 += Circuit(circ2.to_qiskit())
        # Translate new circuit (two qregs) to qiskit and back
        circ = Circuit(circ1.to_qiskit())
        save_circuit(circ, "circuit_from_qiskit.json")
        os.remove("circuit_from_qiskit.json")

    def test_exp_S_inverse(self):
        # Test the corner case of converting a ZPowGate with exponent -0.5 from
        # cirq. This gate will be represented by the string 'S**-1'.
        gate = cirq.S(cirq.LineQubit(0)) ** -1
        cirq_circuit = cirq.Circuit()
        cirq_circuit.append(gate)
        zircuit = Circuit(cirq_circuit)
        self.assertTrue(
            compare_unitary(zircuit.to_unitary(), cirq.unitary(cirq_circuit))
        )

    def test_ccx_to_qiskit_conversion(self):
        """
        This function makes sure that the CCX integration into Orquestra is seemless
        Starts with an Orquestra circuit converts to qiskit circuit which should contain
        the Toffoli Gate and back to an Orquestra circuit and tests equality
        """

        # Construct Orquestra circuit
        qubits = [Qubit(i) for i in range(6)]
        CCX = Gate('CCX', qubits=[Qubit(2), Qubit(3), Qubit(4)])
        circuit = Circuit('test ccx')
        circuit.qubits = qubits
        circuit.gates = [CCX]
        # Change to qiskit version
        translated_ibm_circuit = circuit.to_qiskit()

        # Create the same qiskit circuit
        q_reg = qiskit.QuantumRegister(6, 'q')
        c_reg = qiskit.ClassicalRegister(6, 'c')
        ibm_circuit = qiskit.QuantumCircuit(q_reg, c_reg)
        ibm_circuit.ccx(2,3,4)
        # print(circuit)
        self.assertEqual(ibm_circuit == translated_ibm_circuit, True)

    def test_ccx_from_qiskit_conversion(self):
        """
        This function makes sure that the CCX integration into Orquestra is seemless
        Starts with an Orquestra circuit converts to qiskit circuit which should contain
        the Toffoli Gate and back to an Orquestra circuit and tests equality
        """

        # Create the same qiskit circuit
        q_reg = qiskit.QuantumRegister(6, 'q')
        ibm_circuit = qiskit.QuantumCircuit(q_reg)
        ibm_circuit.ccx(2,3,4)
      
        # Create Orquestra circuit from qiskit
        circuit = Circuit(input_object =ibm_circuit, name='test ccx')
        self.assertEqual(ibm_circuit == circuit.to_qiskit(), True)

    def test_mct(self):
        ctrl = [0, 1, 2, 3, 5]
        targ = [4]
        # Test MCT using just MCTGate object
        qubits = [Qubit(0), Qubit(1), Qubit(2), Qubit(3), Qubit(4), Qubit(5), Qubit(6), Qubit(7), Qubit(8)]
        circuit = Circuit(name='test_mct')
        circuit.qubits = qubits
        gate = MCTGate(circuit.qubits, control_qubits= ctrl, target_qubits= targ)
        qiskit_gates = gate.ccx_decomposition

        # Test MCT using it as a gate in an Orquestra Circuit
        circuit_1 = Circuit(name= 'test_mct_2')
        circuit_1.qubits = qubits
        gate_1 = Gate('MCT', qubits=qubits, control_qubits=ctrl, target_qubits=targ, all_circuit_qubits=circuit_1.qubits)
        circuit_1.gates = [gate_1]
        # Change to qiksit
        translated_ibm_circuit_1 = circuit_1.to_qiskit()
        self.assertEqual(qiskit_gates == translated_ibm_circuit_1, True)

    def test_phase_oracle(self):
        ctrl = [0, 1, 2, 3]
        targ = [4]
        angle = np.pi
        # Test PhaseOracle using just PhaseOracle object
        qubits = [Qubit(0), Qubit(1), Qubit(2), Qubit(3), Qubit(4), Qubit(5), Qubit(6), Qubit(7), Qubit(8)]
        circuit = Circuit(name='test_phase_oracle')
        circuit.qubits = qubits
        gate = PhaseOracle(angle, circuit.qubits, control_qubits=ctrl, target_qubits=targ)
        qiskit_gates = gate.ccx_decomposition


        # Test PhaseOracle using it as a gate in an Orquestra Circuit
        circuit_1 = Circuit(name= 'test_phase_oracle')
        circuit_1.qubits = qubits
        gate_1 = Gate('MCU1',params=[angle], qubits=qubits, control_qubits=ctrl, target_qubits=targ, all_circuit_qubits= circuit_1.qubits)
        circuit_1.gates = [gate_1]
        # Change to qiksit
        translated_ibm_circuit_1 = circuit_1.to_qiskit()
        self.assertEqual(qiskit_gates == translated_ibm_circuit_1, True)

    def test_mcry(self):
        ctrl = [0, 1, 2, 3]
        targ = [4]
        angle = np.pi
        # Test PhaseOracle using just PhaseOracle object
        qubits = [Qubit(0), Qubit(1), Qubit(2), Qubit(3), Qubit(4), Qubit(5), Qubit(6), Qubit(7), Qubit(8)]
        circuit = Circuit(name='test_mcry')
        circuit.qubits = qubits
        gate = MCRY(angle, circuit.qubits, control_qubits=ctrl, target_qubits=targ)
        qiskit_gates = gate.ccx_decomposition


        # Test PhaseOracle using it as a gate in an Orquestra Circuit
        circuit_1 = Circuit(name= 'test_mcry')
        circuit_1.qubits = qubits
        gate_1 = Gate('MCRY', params=[angle],qubits=qubits, control_qubits=ctrl, target_qubits=targ,  all_circuit_qubits= circuit_1.qubits)
        circuit_1.gates = [gate_1]
        # Change to qiksit
        translated_ibm_circuit_1 = circuit_1.to_qiskit()
        self.assertEqual(qiskit_gates == translated_ibm_circuit_1, True)



      


    def test_control_rotation_gates(self):
        '''Test addition of crx, cry and crz from qiskit

        '''
        qr = QuantumRegister(2, name='q')
        cr = ClassicalRegister(2, name='c')
        qc = QuantumCircuit(qr, cr)
        angle = [np.pi/2, np.pi/4, np.pi/8]
        qc.crx(angle[0], 0, 1)
        qc.cry(angle[1], 0, 1)
        qc.crz(angle[2], 0, 1)

        circuit = Circuit('test')
        qubits = [Qubit(0), Qubit(1)]
        gates = [Gate('CRX', qubits=qubits, params=[angle[0]]), 
            Gate('CRY', qubits=qubits, params=[angle[1]]), 
            Gate('CRZ', qubits=qubits, params=[angle[2]])
          ]
        circuit.qubits = qubits
        circuit.gates =gates

        ibm_circuit = circuit.to_qiskit()
        ibm_circuit_unitary = Operator(ibm_circuit).data
        qc_unitary = Operator(qc).data
        self.assertLessEqual(np.linalg.norm(ibm_circuit_unitary - qc_unitary), pow(10, -15))


if __name__ == "__main__":
    unittest.main()<|MERGE_RESOLUTION|>--- conflicted
+++ resolved
@@ -15,13 +15,10 @@
 
 from qiskit.aqua.circuits.gates import mcu1, mcry
 
-<<<<<<< HEAD
 from qiskit import QuantumCircuit, QuantumRegister, ClassicalRegister
-=======
 from . import load_circuit, save_circuit, Circuit, Gate, Qubit, pyquil2cirq, cirq2pyquil,\
         MCTGate, PhaseOracle, MCRY
 
->>>>>>> a65868b0
 from ..utils import compare_unitary, is_identity, is_unitary, RNDSEED
 from ..testing import create_random_circuit
 from qiskit.quantum_info import Operator
