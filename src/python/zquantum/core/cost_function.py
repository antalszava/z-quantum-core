from .interfaces.cost_function import CostFunction
from .interfaces.backend import QuantumBackend
from .circuit import build_ansatz_circuit
from .measurement import ExpectationValues
from .utils import ValueEstimate
from openfermion import QubitOperator
from typing import Callable, Optional, Dict
import numpy as np
import importlib
import copy

from qeopenfermion import evaluate_qubit_operator
from zquantum.qaoa.ansatz import build_qaoa_circuit_grads
from openfermion import SymbolicOperator


class BasicCostFunction(CostFunction):
    """
    Basic implementation of the CostFunction interface.
    It allows to pass any function (and gradient) when initialized.

    Args:
        function (Callable): function we want to use as our cost function. Should take a numpy array as input and return a single number.
        gradient_function (Callable): function used to calculate gradients. Optional.
        gradient_type (str): parameter indicating which type of gradient should be used.
        save_evaluation_history (bool): flag indicating whether we want to store the history of all the evaluations.
        epsilon (float): epsilon used for calculating gradient using finite difference method.

    Params:
        function (Callable): see Args
        gradient_function (Callable): see Args
        evaluations_history (list): List of the tuples (parameters, value) representing all the evaluation in a chronological order.
        gradient_type (str): see Args
        save_evaluation_history (bool): see Args
        epsilon (float): see Args

    """

    def __init__(
        self,
        function: Callable,
        gradient_function: Optional[Callable] = None,
        gradient_type: str = "custom",
        save_evaluation_history: bool = True,
        epsilon: float = 1e-5,
    ):
        self.evaluations_history = []
        self.save_evaluation_history = save_evaluation_history
        self.gradient_type = gradient_type
        self.function = function
        self.gradient_function = gradient_function
        self.epsilon = epsilon

    def _evaluate(self, parameters: np.ndarray) -> float:
        """
        Evaluates the value of the cost function for given parameters.

        Args:
            parameters: parameters for which the evaluation should occur

        Returns:
            value: cost function value for given parameters, either int or float.
        """
        value = self.function(parameters)
        return value

    def get_gradient(self, parameters: np.ndarray) -> np.ndarray:
        """
        Evaluates the gradient of the cost function for given parameters.
        What method is used for calculating gradients is indicated by `self.gradient_type` field.

        Args:
            parameters: parameters for which we calculate the gradient.

        Returns:
            np.ndarray: gradient vector 
        """
        if self.gradient_type == "custom":
            if self.gradient_function is None:
                raise Exception("Gradient function has not been provided.")
            else:
                return self.gradient_function(parameters)
        elif self.gradient_type == "finite_difference":
            if self.gradient_function is not None:
                raise Warning(
                    "Using finite difference method for calculating gradient even though self.gradient_function is defined."
                )
            return self.get_gradients_finite_difference(parameters)
        else:
            raise Exception("Gradient type: %s is not supported", self.gradient_type)


class EvaluateOperatorCostFunction(CostFunction):
    """
    Cost function used for evaluating given operator using given ansatz.

    Args:
        target_operator (openfermion.QubitOperator): operator to be evaluated
        ansatz (dict): dictionary representing the ansatz
        backend (zquantum.core.interfaces.backend.QuantumBackend): backend used for evaluation
        gradient_type (str): parameter indicating which type of gradient should be used.
        save_evaluation_history (bool): flag indicating whether we want to store the history of all the evaluations.
        epsilon (float): epsilon used for calculating gradient using finite difference method.

    Params:
        target_operator (openfermion.QubitOperator): see Args
        ansatz (dict): see Args
        backend (zquantum.core.interfaces.backend.QuantumBackend): see Args
        evaluations_history (list): List of the tuples (parameters, value) representing all the evaluation in a chronological order.
        save_evaluation_history (bool): see Args
        gradient_type (str): see Args
        epsilon (float): see Args

    """

    def __init__(
        self,
        target_operator: SymbolicOperator,
        ansatz: Dict,
        backend: QuantumBackend,
        gradient_type: str = "finite_difference",
        save_evaluation_history: bool = True,
        epsilon: float = 1e-5,
    ):
        self.target_operator = target_operator
        self.ansatz = ansatz
        self.backend = backend
        self.evaluations_history = []
        self.save_evaluation_history = save_evaluation_history
        self.gradient_type = gradient_type
        self.epsilon = epsilon

    def _evaluate(self, parameters: np.ndarray) -> float:
        """
        Evaluates the value of the cost function for given parameters.

        Args:
            parameters: parameters for which the evaluation should occur.

        Returns:
            value: cost function value for given parameters, either int or float.
        """
        circuit = build_ansatz_circuit(self.ansatz, parameters)
        expectation_values = self.backend.get_expectation_values(
            circuit, self.target_operator
        )
        final_value = np.sum(expectation_values.values)
<<<<<<< HEAD
        return final_value

    def get_gradient(self, parameters:np.ndarray) -> np.ndarray:
        """
        Evaluates the gradient of the cost function for given parameters.
        What method is used for calculating gradients is indicated by `self.gradient_type` field.

        Args:
            parameters: parameters for which we calculate the gradient.

        Returns:
            np.ndarray: gradient vector 
        """
        if self.gradient_type == "finite_difference":
            return self.get_gradients_finite_difference(parameters)
        elif self.gradient_type == "qaoa":
            return self.get_gradients_qaoa(parameters)
        elif self.gradient_type == "schuld_shift":
            self.get_gradients_schuld_shift(parameters)
        else:
            raise Exception("Gradient type: %s is not supported", self.gradient_type)

    def get_gradients_qaoa(self, parameters):
        # Get circuits to measure gradient
        gradient_circuits, factors = build_qaoa_circuit_grads(parameters, self.ansatz['ansatz_kwargs']['hamiltonians'])

        # Run circuits to get expectation values for all gradient circuits wrt qubit operator
        expectation_lists = self._get_expectation_values_for_gradient_circuits_for_operator(gradient_circuits)

        # Get analytical gradient of operator wrt parameters from expectation values
        return self.get_analytical_gradient_from_expectation_values_for_operator(factors, expectation_lists)

    def get_gradients_schuld_shift(self, parameters):
        # Get circuits to measure gradient
        gradient_circuits, factors = gradient_circuits_for_simple_shift_rule(self, parameters)

        # Run circuits to get expectation values for all gradient circuits wrt qubit operator
        expectation_lists = self._get_expectation_values_for_gradient_circuits_for_operator(gradient_circuits)

        # Get analytical gradient of operator wrt parameters from expectation values
        return self.get_analytical_gradient_from_expectation_values_for_operator(factors, expectation_lists)

    def gradient_circuits_for_simple_shift_rule(self, params):
        """Construct a list of circuit corresponding to the 
        variational circuits that compute the contribution to the
        gradient, based on the shift rule (https://arxiv.org/abs/1811.11184).

        Args:
            ansatz (dict): the ansatz
            params (numpy.array): the ansatz parameters

        Returns:
            list_of_qprogs (list of lists of zmachine.core.circuit.Circuit: the circuits)
            factors (list of lists of floats): combination coefficients for the expectation
                values of the list of circuits.

        WARNING: This function applies to variational circuits where all the variational
        gates have independent parameters and generators with unique eigenvalues +1 and -1
        """
        factors = [1.0, -1.0]

        gradient_circuits = []
        output_factors = []
        module = importlib.import_module(self.ansatz['ansatz_module'])
        func = getattr(module, self.ansatz['ansatz_func'])

        for param_index in range(len(params)):               
                
            circuits_per_param = []

            for factor in factors:
                    
                new_ansatz_params = params.copy()
                new_ansatz_params[param_index] += factor * np.pi / 4.0
                circuits_per_param.append(func(new_ansatz_params, **self.ansatz['ansatz_kwargs']))  

            gradient_circuits.append(circuits_per_param)
            output_factors.append(factors)

        return gradient_circuits, output_factors

    def _get_expectation_values_for_gradient_circuits_for_operator(self, gradient_circuits):
        """ Computes a list of the expectation values of an operator with respect to
        a list of gradient circuits.

        Args:
            gradient_circuits (list of zmachine.core.circuit.Circuit): the circuits to run to measure the gradient
        
        Returns:
            list of zmachine.core.ExpectationValues objects

        WARNING: This function evaluates the gradient for ansatzes for which the function
            get_gradient_circuits_for_objective_function can be applied.
        """
        # Store expectation values in a list of lists of the same shape as gradients_circuits
        expectation_lists = []

        qubit_op_to_measure = QubitOperator()
        for term in self.target_operator.terms:
            qubit_op_to_measure.terms[term] = 1.
        
        all_circuits = []
        for shifted_circuits_per_param in gradient_circuits:
            for circuit in shifted_circuits_per_param:
                all_circuits.append(circuit)
        
        # Get exp vals
        expectation_values_set = self.backend.get_expectation_values_for_circuitset(
                all_circuits, qubit_op_to_measure)
        
        # Store expectation values in a list of list of lists of the same shape as gradients_circuits
        expectation_lists = []
        counter = 0
        for shifted_circuits_per_param in gradient_circuits:
            param_list = []
            for circuit in shifted_circuits_per_param:
                param_list.append(expectation_values_set[counter])
                counter += 1
            expectation_lists.append(param_list)

        return expectation_lists

    def get_analytical_gradient_from_expectation_values_for_operator(self, factors, expectation_lists):
        """Computes the analytical gradient vector for the given operator from provided lists
        of expectation values.

        Args:
            factors (list of lists): combination factors for the output of the gradient circuits
                for each param (size: n_params x n_circuits_per_params).
            expectation_lists: Nested list of expectation values as numpy arrays. Exact format
                depends on single_stateprep, If single_stateprep is False,
                expectation_lists[i][j][k] is a numpy array containing the expectation values 
                for the kth shifted circuit of the jth frame for the gradient of the ith parameter.
                If single_stateprep is True,
                expectation_lists[i][j] is a numpy array containing the expectation values for the
                jth shifted circuit for the gradient of the ith parameter.

        Returns:
            gradient (numpy array): The gradient of the objective function for each parameter.
        """

        gradient = np.zeros(len(expectation_lists))
        
        for i, shifted_exval_list in enumerate(expectation_lists):
            expectation_values = 0.0
            for j, exval in enumerate(shifted_exval_list):
                expectation_values += factors[i][j] * np.asarray(exval.values)
            gradient[i] = evaluate_qubit_operator(self.target_operator, ExpectationValues(expectation_values)).value

        return gradient
=======
        return final_value
>>>>>>> 5f743930
<|MERGE_RESOLUTION|>--- conflicted
+++ resolved
@@ -145,10 +145,9 @@
             circuit, self.target_operator
         )
         final_value = np.sum(expectation_values.values)
-<<<<<<< HEAD
         return final_value
 
-    def get_gradient(self, parameters:np.ndarray) -> np.ndarray:
+    def get_gradient(self, parameters: np.ndarray) -> np.ndarray:
         """
         Evaluates the gradient of the cost function for given parameters.
         What method is used for calculating gradients is indicated by `self.gradient_type` field.
@@ -170,23 +169,35 @@
 
     def get_gradients_qaoa(self, parameters):
         # Get circuits to measure gradient
-        gradient_circuits, factors = build_qaoa_circuit_grads(parameters, self.ansatz['ansatz_kwargs']['hamiltonians'])
+        gradient_circuits, factors = build_qaoa_circuit_grads(
+            parameters, self.ansatz["ansatz_kwargs"]["hamiltonians"]
+        )
 
         # Run circuits to get expectation values for all gradient circuits wrt qubit operator
-        expectation_lists = self._get_expectation_values_for_gradient_circuits_for_operator(gradient_circuits)
+        expectation_lists = self._get_expectation_values_for_gradient_circuits_for_operator(
+            gradient_circuits
+        )
 
         # Get analytical gradient of operator wrt parameters from expectation values
-        return self.get_analytical_gradient_from_expectation_values_for_operator(factors, expectation_lists)
+        return self.get_analytical_gradient_from_expectation_values_for_operator(
+            factors, expectation_lists
+        )
 
     def get_gradients_schuld_shift(self, parameters):
         # Get circuits to measure gradient
-        gradient_circuits, factors = gradient_circuits_for_simple_shift_rule(self, parameters)
+        gradient_circuits, factors = gradient_circuits_for_simple_shift_rule(
+            self, parameters
+        )
 
         # Run circuits to get expectation values for all gradient circuits wrt qubit operator
-        expectation_lists = self._get_expectation_values_for_gradient_circuits_for_operator(gradient_circuits)
+        expectation_lists = self._get_expectation_values_for_gradient_circuits_for_operator(
+            gradient_circuits
+        )
 
         # Get analytical gradient of operator wrt parameters from expectation values
-        return self.get_analytical_gradient_from_expectation_values_for_operator(factors, expectation_lists)
+        return self.get_analytical_gradient_from_expectation_values_for_operator(
+            factors, expectation_lists
+        )
 
     def gradient_circuits_for_simple_shift_rule(self, params):
         """Construct a list of circuit corresponding to the 
@@ -209,25 +220,29 @@
 
         gradient_circuits = []
         output_factors = []
-        module = importlib.import_module(self.ansatz['ansatz_module'])
-        func = getattr(module, self.ansatz['ansatz_func'])
-
-        for param_index in range(len(params)):               
-                
+        module = importlib.import_module(self.ansatz["ansatz_module"])
+        func = getattr(module, self.ansatz["ansatz_func"])
+
+        for param_index in range(len(params)):
+
             circuits_per_param = []
 
             for factor in factors:
-                    
+
                 new_ansatz_params = params.copy()
                 new_ansatz_params[param_index] += factor * np.pi / 4.0
-                circuits_per_param.append(func(new_ansatz_params, **self.ansatz['ansatz_kwargs']))  
+                circuits_per_param.append(
+                    func(new_ansatz_params, **self.ansatz["ansatz_kwargs"])
+                )
 
             gradient_circuits.append(circuits_per_param)
             output_factors.append(factors)
 
         return gradient_circuits, output_factors
 
-    def _get_expectation_values_for_gradient_circuits_for_operator(self, gradient_circuits):
+    def _get_expectation_values_for_gradient_circuits_for_operator(
+        self, gradient_circuits
+    ):
         """ Computes a list of the expectation values of an operator with respect to
         a list of gradient circuits.
 
@@ -245,17 +260,18 @@
 
         qubit_op_to_measure = QubitOperator()
         for term in self.target_operator.terms:
-            qubit_op_to_measure.terms[term] = 1.
-        
+            qubit_op_to_measure.terms[term] = 1.0
+
         all_circuits = []
         for shifted_circuits_per_param in gradient_circuits:
             for circuit in shifted_circuits_per_param:
                 all_circuits.append(circuit)
-        
+
         # Get exp vals
         expectation_values_set = self.backend.get_expectation_values_for_circuitset(
-                all_circuits, qubit_op_to_measure)
-        
+            all_circuits, qubit_op_to_measure
+        )
+
         # Store expectation values in a list of list of lists of the same shape as gradients_circuits
         expectation_lists = []
         counter = 0
@@ -268,7 +284,9 @@
 
         return expectation_lists
 
-    def get_analytical_gradient_from_expectation_values_for_operator(self, factors, expectation_lists):
+    def get_analytical_gradient_from_expectation_values_for_operator(
+        self, factors, expectation_lists
+    ):
         """Computes the analytical gradient vector for the given operator from provided lists
         of expectation values.
 
@@ -288,14 +306,13 @@
         """
 
         gradient = np.zeros(len(expectation_lists))
-        
+
         for i, shifted_exval_list in enumerate(expectation_lists):
             expectation_values = 0.0
             for j, exval in enumerate(shifted_exval_list):
                 expectation_values += factors[i][j] * np.asarray(exval.values)
-            gradient[i] = evaluate_qubit_operator(self.target_operator, ExpectationValues(expectation_values)).value
-
-        return gradient
-=======
-        return final_value
->>>>>>> 5f743930
+            gradient[i] = evaluate_qubit_operator(
+                self.target_operator, ExpectationValues(expectation_values)
+            ).value
+
+        return gradient